// Package tvdb provides a simple, sexy and easy golang module for TheTVDB.
package tvdb

import (
	"fmt"
	"errors"
	"regexp"
	"net/url"
	"strings"
	"strconv"
	"net/http"
	"io/ioutil"
	"encoding/xml"
)

const (
	// APIKey is the TheTVDB API key.
	APIKey = "DECE3B6B5464C552"

	// GetSeriesURL is used to get basic series information by name.
	GetSeriesURL = "http://thetvdb.com/api/GetSeries.php?seriesname=%v"

	// GetSeriesByIDURL is used to get basic series information by ID.
	GetSeriesByIDURL = "http://thetvdb.com/api/%v/series/%v/en.xml"

	// GetSeriesByIMDBIDURL is used to get basic series information by IMDb ID.
	GetSeriesByIMDBIDURL = "http://thetvdb.com/api/GetSeriesByRemoteID.php?imdbid=%v"

	// GetDetailURL is used to get detailed series/episode information by ID.
	GetDetailURL = "http://thetvdb.com/api/%v/series/%v/all/en.xml"

	// SearchSeriesURL is used for series web searches.
	SearchSeriesURL = "http://thetvdb.com/?string=%v&searchseriesid=&tab=listseries&function=Search"

	// SearchSeriesRegexPattern is used for series web search matching.
	SearchSeriesRegexPattern = `(?P<before><a href="/\?tab=series&amp;id=)(?P<seriesId>\d+)(?P<after>\&amp;lid=\d*">)`
)

// SearchSeriesRegex is used for series web search matching.
var SearchSeriesRegex = regexp.MustCompile(SearchSeriesRegexPattern)

// PipeList type representing pipe-separated string values.
type PipeList []string

// UnmarshalXML unmarshals an XML element with string value into a pip-separated list of strings.
func (pipeList *PipeList) UnmarshalXML(decoder *xml.Decoder, start xml.StartElement) (err error) {
	content := ""

	if err = decoder.DecodeElement(&content, &start); err != nil {
		return err
	}

	*pipeList = strings.Split(strings.Trim(content, "|"), "|")

	return
}

// Episode represents a TV show episode on TheTVDB.
type Episode struct {
<<<<<<< HEAD
	ID uint64 `xml:"id"`
=======
	Id uint64 `xml:"id"`
>>>>>>> 8826b4bf
	CombinedEpisodeNumber string `xml:"Combined_episodenumber"`
	CombinedSeason uint64 `xml:"Combined_season"`
	DvdChapter string `xml:"DVD_chapter"`
	DvdDiscID string `xml:"DVD_discid"`
	DvdEpisodeNumber string `xml:"DVD_episodenumber"`
	DvdSeason string `xml:"DVD_season"`
	Director PipeList `xml:"Director"`
	EpImgFlag string `xml:"EpImgFlag"`
	EpisodeName string `xml:"EpisodeName"`
	EpisodeNumber uint64 `xml:"EpisodeNumber"`
	FirstAired string `xml:"FirstAired"`
	GuestStars string `xml:"GuestStars"`
	ImdbID string `xml:"IMDB_ID"`
	Language string `xml:"Language"`
	Overview string `xml:"Overview"`
	ProductionCode string `xml:"ProductionCode"`
	Rating string `xml:"Rating"`
	RatingCount string `xml:"RatingCount"`
	SeasonNumber uint64 `xml:"SeasonNumber"`
	Writer PipeList `xml:"Writer"`
	AbsoluteNumber string `xml:"absolute_number"`
	Filename string `xml:"filename"`
	LastUpdated string `xml:"lastupdated"`
	SeasonID uint64 `xml:"seasonid"`
	SeriesID uint64 `xml:"seriesid"`
	ThumbAdded string `xml:"thumb_added"`
	ThumbHeight string `xml:"thumb_height"`
	ThumbWidth string `xml:"thumb_width"`
}

// Series represents TV show on TheTVDB.
type Series struct {
	ID uint64 `xml:"id"`
	Actors PipeList `xml:"Actors"`
	AirsDayOfWeek string `xml:"Airs_DayOfWeek"`
	AirsTime string `xml:"Airs_Time"`
	ContentRating string `xml:"ContentRating"`
	FirstAired string `xml:"FirstAired"`
	Genre PipeList `xml:"Genre"`
	ImdbID string `xml:"IMDB_ID"`
	Language string `xml:"Language"`
	Network string `xml:"Network"`
	NetworkID string `xml:"NetworkID"`
	Overview string `xml:"Overview"`
	Rating string `xml:"Rating"`
	RatingCount string `xml:"RatingCount"`
	Runtime string `xml:"Runtime"`
	SeriesID string `xml:"SeriesID"`
	SeriesName string `xml:"SeriesName"`
	Status string `xml:"Status"`
	Added string `xml:"added"`
	AddedBy string `xml:"addedBy"`
	Banner string `xml:"banner"`
	Fanart string `xml:"fanart"`
	LastUpdated string `xml:"lastupdated"`
	Poster string `xml:"poster"`
	Zap2ItID string `xml:"zap2it_id"`
	Seasons map[uint64][]*Episode
}

// SeriesList represents a list of TV shows, often used for returning search results.
type SeriesList struct {
	Series []*Series `xml:"Series"`
}

// EpisodeList represents a list of TV show episodes.
type EpisodeList struct {
	Episodes []*Episode `xml:"Episode"`
}

// GetDetail gets more detail for all TV shows in a list.
func (seriesList *SeriesList) GetDetail() (err error) {
	for seriesIndex := range seriesList.Series {
		if err = seriesList.Series[seriesIndex].GetDetail(); err != nil {
			return
		}
	}

	return
}

// GetDetail gets more detail for a TV show, including information on it's episodes.
func (series *Series) GetDetail() (err error) {
	response, err := http.Get(fmt.Sprintf(GetDetailURL, APIKey, strconv.FormatUint(series.ID, 10)))

	if err != nil {
		return
	}

	data, err := ioutil.ReadAll(response.Body)

	if err != nil {
		return
	}

	if err = xml.Unmarshal(data, series); err != nil {
		return
	}

	episodeList := EpisodeList{}

	if err = xml.Unmarshal(data, &episodeList); err != nil {
		return
	}

	if series.Seasons == nil {
		series.Seasons = make(map[uint64][]*Episode)
	}

	for _, episode := range episodeList.Episodes {
		series.Seasons[episode.SeasonNumber] = append(series.Seasons[episode.SeasonNumber], episode)
	}

	return
}

// GetSeries gets a list of TV series by name, by performing a simple search.
func GetSeries(name string) (seriesList SeriesList, err error) {
	response, err := http.Get(fmt.Sprintf(GetSeriesURL, url.QueryEscape(name)))

	if err != nil {
		return
	}

	data, err := ioutil.ReadAll(response.Body)

	if err != nil {
		return
	}

	err = xml.Unmarshal(data, &seriesList)

	return
}

// GetSeriesByID gets a TV series by ID.
func GetSeriesByID(id uint64) (series *Series, err error) {
	response, err := http.Get(fmt.Sprintf(GetSeriesByIDURL, APIKey, id))

	if err != nil {
		return
	}

	data, err := ioutil.ReadAll(response.Body)

	if err != nil {
		return
	}

	seriesList := SeriesList{}

	if err = xml.Unmarshal(data, &seriesList); err != nil {
		return
	}

	if len(seriesList.Series) != 1 {
		err = errors.New("incorrect number of series")

		return
	}

	series = seriesList.Series[0]

	return
}

// GetSeriesByIMDBID gets series from IMDb's ID.
func GetSeriesByIMDBID(id string) (series *Series, err error) {
	response, err := http.Get(fmt.Sprintf(GetSeriesByIMDBIDURL, id))

	if err != nil {
		return
	}

	data, err := ioutil.ReadAll(response.Body)

	if err != nil {
		return
	}

	seriesList := SeriesList{}

	if err = xml.Unmarshal(data, &seriesList); err != nil {
		return
	}

	if len(seriesList.Series) != 1 {
		err = errors.New("incorrect number of series")

		return
	}

	series = seriesList.Series[0]

	return
}

// SearchSeries searches for TV shows by name, using the more sophisticated
// search on TheTVDB's homepage. This is the recommended search method.
func SearchSeries(name string, maxResults int) (seriesList SeriesList, err error) {
	response, err := http.Get(fmt.Sprintf(SearchSeriesURL, url.QueryEscape(name)))

	if err != nil {
		return
	}

	buf, err := ioutil.ReadAll(response.Body)

	if err != nil {
		return
	}

	groups := SearchSeriesRegex.FindAllSubmatch(buf, -1)
	doneSeriesIDs := make(map[uint64]struct{})

	for _, group := range groups {
		seriesID := uint64(0)
		var series *Series
		seriesID, err = strconv.ParseUint(string(group[2]), 10, 64)

		if _, ok := doneSeriesIDs[seriesID]; ok {
			continue
		}

		if err != nil {
			return
		}

		series, err = GetSeriesByID(seriesID)

		if err != nil {
<<<<<<< HEAD
			continue
=======
			// Some series can't be found, so we will ignore these.
			if _, ok := err.(*xml.SyntaxError); ok {
				err = nil
				continue
			} else {
				return
			}
>>>>>>> 8826b4bf
		}

		seriesList.Series = append(seriesList.Series, series)
		doneSeriesIDs[seriesID] = struct{}{}

		if len(seriesList.Series) == maxResults {
			break
		}
	}

	return
}<|MERGE_RESOLUTION|>--- conflicted
+++ resolved
@@ -57,11 +57,7 @@
 
 // Episode represents a TV show episode on TheTVDB.
 type Episode struct {
-<<<<<<< HEAD
 	ID uint64 `xml:"id"`
-=======
-	Id uint64 `xml:"id"`
->>>>>>> 8826b4bf
 	CombinedEpisodeNumber string `xml:"Combined_episodenumber"`
 	CombinedSeason uint64 `xml:"Combined_season"`
 	DvdChapter string `xml:"DVD_chapter"`
@@ -293,17 +289,14 @@
 		series, err = GetSeriesByID(seriesID)
 
 		if err != nil {
-<<<<<<< HEAD
-			continue
-=======
 			// Some series can't be found, so we will ignore these.
 			if _, ok := err.(*xml.SyntaxError); ok {
 				err = nil
+
 				continue
 			} else {
 				return
 			}
->>>>>>> 8826b4bf
 		}
 
 		seriesList.Series = append(seriesList.Series, series)
